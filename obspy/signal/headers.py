# -*- coding: utf-8 -*-
"""
Defines the libsignal and evalresp structures and blockettes.
"""
<<<<<<< HEAD
from __future__ import (absolute_import, division, print_function,
                        unicode_literals)
from future.builtins import *  # NOQA
=======
from __future__ import unicode_literals
>>>>>>> 9d11a013
from future.utils import native_str

import ctypes as C
import numpy as np
from obspy.core.util.misc import _load_CDLL


# Import shared libsignal
clibsignal = _load_CDLL("signal")
# Import shared libevresp
clibevresp = _load_CDLL("evresp")

clibsignal.calcSteer.argtypes = [
    C.c_int, C.c_int, C.c_int, C.c_int, C.c_int, C.c_float,
    np.ctypeslib.ndpointer(dtype='f4', ndim=3,
                           flags=native_str('C_CONTIGUOUS')),
    np.ctypeslib.ndpointer(dtype='c16', ndim=4,
                           flags=native_str('C_CONTIGUOUS')),
]
clibsignal.calcSteer.restype = C.c_void_p

clibsignal.generalizedBeamformer.argtypes = [
    np.ctypeslib.ndpointer(dtype='f8', ndim=2,
                           flags=native_str('C_CONTIGUOUS')),
    np.ctypeslib.ndpointer(dtype='f8', ndim=2,
                           flags=native_str('C_CONTIGUOUS')),
    np.ctypeslib.ndpointer(dtype='c16', ndim=4,
                           flags=native_str('C_CONTIGUOUS')),
    np.ctypeslib.ndpointer(dtype='c16', ndim=3,
                           flags=native_str('C_CONTIGUOUS')),
    C.c_int, C.c_int, C.c_int, C.c_int, C.c_int, C.c_int, C.c_int,
    C.c_double,
    C.c_int,
]
clibsignal.generalizedBeamformer.restype = C.c_int

clibsignal.X_corr.argtypes = [
    np.ctypeslib.ndpointer(dtype='float32', ndim=1,
                           flags=native_str('C_CONTIGUOUS')),
    np.ctypeslib.ndpointer(dtype='float32', ndim=1,
                           flags=native_str('C_CONTIGUOUS')),
    np.ctypeslib.ndpointer(dtype='float64', ndim=1,
                           flags=native_str('C_CONTIGUOUS')),
    C.c_int, C.c_int, C.c_int,
    C.POINTER(C.c_int), C.POINTER(C.c_double)]
clibsignal.X_corr.restype = C.c_void_p

clibsignal.recstalta.argtypes = [
    np.ctypeslib.ndpointer(dtype='float64', ndim=1,
                           flags=native_str('C_CONTIGUOUS')),
    np.ctypeslib.ndpointer(dtype='float64', ndim=1,
                           flags=native_str('C_CONTIGUOUS')),
    C.c_int, C.c_int, C.c_int]
clibsignal.recstalta.restype = C.c_void_p

clibsignal.ppick.argtypes = [
    np.ctypeslib.ndpointer(dtype='float32', ndim=1,
                           flags=native_str('C_CONTIGUOUS')),
    C.c_int, C.POINTER(C.c_int), C.c_char_p, C.c_float, C.c_int, C.c_int,
    C.c_float, C.c_float, C.c_int, C.c_int]
clibsignal.ppick.restype = C.c_int

clibsignal.ar_picker.argtypes = [
    np.ctypeslib.ndpointer(dtype='float32', ndim=1,
                           flags=native_str('C_CONTIGUOUS')),
    np.ctypeslib.ndpointer(dtype='float32', ndim=1,
                           flags=native_str('C_CONTIGUOUS')),
    np.ctypeslib.ndpointer(dtype='float32', ndim=1,
                           flags=native_str('C_CONTIGUOUS')),
    C.c_int, C.c_float, C.c_float, C.c_float, C.c_float, C.c_float,
    C.c_float, C.c_float, C.c_int, C.c_int, C.POINTER(C.c_float),
    C.POINTER(C.c_float), C.c_double, C.c_double, C.c_int]
clibsignal.ar_picker.restypes = C.c_int

clibsignal.utl_geo_km.argtypes = [C.c_double, C.c_double, C.c_double,
                                  C.POINTER(C.c_double),
                                  C.POINTER(C.c_double)]
clibsignal.utl_geo_km.restype = C.c_void_p

head_stalta_t = np.dtype([
    (native_str('N'), b'u4', 1),
    (native_str('nsta'), b'u4', 1),
    (native_str('nlta'), b'u4', 1),
], align=True)

clibsignal.stalta.argtypes = [
    np.ctypeslib.ndpointer(dtype=head_stalta_t, ndim=1,
                           flags=native_str('C_CONTIGUOUS')),
    np.ctypeslib.ndpointer(dtype='f8', ndim=1,
                           flags=native_str('C_CONTIGUOUS')),
    np.ctypeslib.ndpointer(dtype='f8', ndim=1,
                           flags=native_str('C_CONTIGUOUS')),
]
clibsignal.stalta.restype = C.c_int


STALEN = 64
NETLEN = 64
CHALEN = 64
LOCIDLEN = 64


class C_COMPLEX(C.Structure):
    _fields_ = [("real", C.c_double),
                ("imag", C.c_double)]


class RESPONSE(C.Structure):
    pass

RESPONSE._fields_ = [("station", C.c_char * STALEN),
                     ("network", C.c_char * NETLEN),
                     ("locid", C.c_char * LOCIDLEN),
                     ("channel", C.c_char * CHALEN),
                     ("rvec", C.POINTER(C_COMPLEX)),
                     ("nfreqs", C.c_int),
                     ("freqs", C.POINTER(C.c_double)),
                     ("next", C.POINTER(RESPONSE))]

clibevresp.evresp.argtypes = [
    C.c_char_p,
    C.c_char_p,
    C.c_char_p,
    C.c_char_p,
    C.c_char_p,
    C.c_char_p,
    C.c_char_p,
    np.ctypeslib.ndpointer(dtype='float64',
                           ndim=1,
                           flags=native_str('C_CONTIGUOUS')),
    C.c_int,
    C.c_char_p,
    C.c_char_p,
    C.c_int,
    C.c_int,
    C.c_int,
    C.c_int]
clibevresp.evresp.restype = C.POINTER(RESPONSE)

clibevresp.free_response.argtypes = [C.POINTER(RESPONSE)]
clibevresp.free_response.restype = C.c_void_p<|MERGE_RESOLUTION|>--- conflicted
+++ resolved
@@ -2,13 +2,9 @@
 """
 Defines the libsignal and evalresp structures and blockettes.
 """
-<<<<<<< HEAD
 from __future__ import (absolute_import, division, print_function,
                         unicode_literals)
 from future.builtins import *  # NOQA
-=======
-from __future__ import unicode_literals
->>>>>>> 9d11a013
 from future.utils import native_str
 
 import ctypes as C
